--- conflicted
+++ resolved
@@ -1,4 +1,6 @@
-﻿namespace SharpRaven.Logging.Filters
+﻿using System;
+
+namespace SharpRaven.Logging.Filters
 {
     using System.Text.RegularExpressions;
 
@@ -40,14 +42,10 @@
         /// </returns>
         private bool IsValidCreditCardNumber(string number)
         {
-            number = number.Replace("-", string.Empty);
-            number = number.Replace(" ", string.Empty);
+            number.Replace("-", String.Empty);
+            number.Replace(" ", String.Empty);
 
-<<<<<<< HEAD
-            int[] deltas = new int[] { 0, 1, 2, 3, 4, -4, -3, -2, -1, 0 };
-=======
             int[] deltas = new[] { 0, 1, 2, 3, 4, -4, -3, -2, -1, 0 };
->>>>>>> 9cc49f1b
             int checksum = 0;
             char[] chars = number.ToCharArray();
 
@@ -57,13 +55,9 @@
                 checksum += j;
 
                 if (((i - chars.Length) % 2) == 0)
-<<<<<<< HEAD
-                    checksum += deltas[j];
-=======
                 {
                     checksum += deltas[j];
                 }
->>>>>>> 9cc49f1b
             }
 
             return (checksum % 10) == 0;
