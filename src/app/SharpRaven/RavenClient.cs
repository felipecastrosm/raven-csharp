﻿#region License

// Copyright (c) 2013 The Sentry Team and individual contributors.
// All rights reserved.
// 
// Redistribution and use in source and binary forms, with or without modification, are permitted
// provided that the following conditions are met:
// 
//     1. Redistributions of source code must retain the above copyright notice, this list of
//        conditions and the following disclaimer.
// 
//     2. Redistributions in binary form must reproduce the above copyright notice, this list of
//        conditions and the following disclaimer in the documentation and/or other materials
//        provided with the distribution.
// 
//     3. Neither the name of the Sentry nor the names of its contributors may be used to
//        endorse or promote products derived from this software without specific prior written
//        permission.
// 
// THIS SOFTWARE IS PROVIDED BY THE COPYRIGHT HOLDERS AND CONTRIBUTORS "AS IS" AND ANY EXPRESS OR
// IMPLIED WARRANTIES, INCLUDING, BUT NOT LIMITED TO, THE IMPLIED WARRANTIES OF MERCHANTABILITY AND
// FITNESS FOR A PARTICULAR PURPOSE ARE DISCLAIMED. IN NO EVENT SHALL THE COPYRIGHT HOLDER OR
// CONTRIBUTORS BE LIABLE FOR ANY DIRECT, INDIRECT, INCIDENTAL, SPECIAL, EXEMPLARY, OR CONSEQUENTIAL
// DAMAGES (INCLUDING, BUT NOT LIMITED TO, PROCUREMENT OF SUBSTITUTE GOODS OR SERVICES; LOSS OF USE,
// DATA, OR PROFITS; OR BUSINESS INTERRUPTION) HOWEVER CAUSED AND ON ANY THEORY OF LIABILITY,
// WHETHER IN CONTRACT, STRICT LIABILITY, OR TORT (INCLUDING NEGLIGENCE OR OTHERWISE) ARISING IN
// ANY WAY OUT OF THE USE OF THIS SOFTWARE, EVEN IF ADVISED OF THE POSSIBILITY OF SUCH DAMAGE.

#endregion

using System;
using System.Collections.Generic;
using System.IO;
using System.Net;

using Newtonsoft.Json;

using SharpRaven.Data;
using SharpRaven.Logging;
using SharpRaven.Utilities;

namespace SharpRaven
{
    /// <summary>
    /// The Raven Client, responsible for capturing exceptions and sending them to Sentry.
    /// </summary>
    public class RavenClient : IRavenClient
    {
        private readonly Dsn currentDsn;


        /// <summary>
        /// Initializes a new instance of the <see cref="RavenClient"/> class.
        /// </summary>
        /// <param name="dsn">The Data Source Name in Sentry.</param>
        public RavenClient(string dsn)
            : this(new Dsn(dsn))
        {
        }


        /// <summary>
        /// Initializes a new instance of the <see cref="RavenClient"/> class.
        /// </summary>
        /// <param name="dsn">The Data Source Name in Sentry.</param>
        public RavenClient(Dsn dsn)
        {
            if (dsn == null)
                throw new ArgumentNullException("dsn");

            this.currentDsn = dsn;
            Logger = "root";
        }


        /// <summary>
        /// The Dsn currently being used to log exceptions.
        /// </summary>
        public Dsn CurrentDsn
        {
            get { return this.currentDsn; }
        }

        /// <summary>
        /// Interface for providing a 'log scrubber' that removes 
        /// sensitive information from exceptions sent to sentry.
        /// </summary>
        public IScrubber LogScrubber { get; set; }

        /// <summary>
        /// Enable Gzip Compression?
        /// Defaults to <c>false</c>.
        /// </summary>
        [Obsolete("GZip compression isn't supported yet.", true)]
        public bool Compression { get; set; }

        /// <summary>
        /// Logger. Default is "root"
        /// </summary>
        public string Logger { get; set; }


        /// <summary>
        /// Captures the message.
        /// </summary>
<<<<<<< HEAD
        /// <param name="message">The message to capture.</param>
        /// <param name="level">The <see cref="ErrorLevel" /> of the captured <paramref name="message"/>.</param>
=======
        /// <param name="e">The <see cref="Exception" /> to capture.</param>
        /// <param name="level">The <see cref="ErrorLevel" /> of the captured message.</param>
>>>>>>> ac3029b2
        /// <param name="tags">The tags to annotate the captured exception with.</param>
        /// <param name="extra">The extra metadata to send with the captured <paramref name="message"/>.</param>
        /// <returns>
        /// The <see cref="JsonPacket.EventID"/> of the successfully captured <paramref name="message"/>, or <c>null</c> if it fails.
        /// </returns>
<<<<<<< HEAD
        public string CaptureMessage(string message,
                                     ErrorLevel level = ErrorLevel.Info,
                                     Dictionary<string, string> tags = null,
                                     object extra = null)
=======
        public string CaptureException(Exception e, ErrorLevel level = ErrorLevel.Error, IDictionary<string, string> tags = null, object extra = null)
>>>>>>> ac3029b2
        {
            JsonPacket packet = new JsonPacket(CurrentDsn.ProjectID)
            {
<<<<<<< HEAD
                Message = message,
=======
>>>>>>> ac3029b2
                Level = level,
                Tags = tags,
                Extra = extra
            };

            return Send(packet, CurrentDsn);
        }


        /// <summary>
        /// Captures the <see cref="Exception" />.
        /// </summary>
        /// <param name="exception">The <see cref="Exception" /> to capture.</param>
        /// <param name="message">The optional messge to capture instead of the default <see cref="Exception.Message" />.</param>
        /// <param name="tags">The tags to annotate the captured <paramref name="exception" /> with.</param>
        /// <param name="extra">The extra metadata to send with the captured <paramref name="exception" />.</param>
        /// <returns>
        /// The <see cref="JsonPacket.EventID" /> of the successfully captured <paramref name="exception" />, or <c>null</c> if it fails.
        /// </returns>
        public string CaptureException(Exception exception,
                                       string message = null,
                                       IDictionary<string, string> tags = null,
                                       object extra = null)
        {
            JsonPacket packet = new JsonPacket(CurrentDsn.ProjectID, exception)
            {
                Message = message ?? exception.Message,
                Level = ErrorLevel.Error,
                Tags = tags,
                Extra = extra
            };

            return Send(packet, CurrentDsn);
        }


        /// <summary>
        /// Sends the specified packet to Sentry.
        /// </summary>
        /// <param name="packet">The packet to send.</param>
        /// <param name="dsn">The Data Source Name in Sentry.</param>
        /// <returns>
        /// The <see cref="JsonPacket.EventID"/> of the successfully captured JSON packet, or <c>null</c> if it fails.
        /// </returns>
        private string Send(JsonPacket packet, Dsn dsn)
        {
            packet.Logger = Logger;

            try
            {
                HttpWebRequest request = (HttpWebRequest) WebRequest.Create(dsn.SentryUri);
                request.Method = "POST";
                request.Accept = "application/json";
                request.ContentType = "application/json; charset=utf-8";
                request.Headers.Add("X-Sentry-Auth", PacketBuilder.CreateAuthenticationHeader(dsn));
                ServicePointManager.SecurityProtocol = SecurityProtocolType.Ssl3;
                request.UserAgent = PacketBuilder.UserAgent;

                // Write the messagebody.
                using (Stream s = request.GetRequestStream())
                {
                    using (StreamWriter sw = new StreamWriter(s))
                    {
                        // Compress and encode.
                        //string data = Utilities.GzipUtil.CompressEncode(packet.Serialize());
                        //Console.WriteLine("Writing: " + data);
                        // Write to the JSON script when ready.
                        string data = packet.ToString();
                        if (LogScrubber != null)
                            data = LogScrubber.Scrub(data);

                        sw.Write(data);
                    }
                }

                using (HttpWebResponse wr = (HttpWebResponse) request.GetResponse())
                {
                    using (Stream responseStream = wr.GetResponseStream())
                    {
                        if (responseStream == null)
                            return null;

                        using (StreamReader sr = new StreamReader(responseStream))
                        {
                            string content = sr.ReadToEnd();
                            var response = JsonConvert.DeserializeObject<dynamic>(content);
                            return response.id;
                        }
                    }
                }
            }
            catch (WebException e)
            {
                Console.ForegroundColor = ConsoleColor.Red;
                Console.Write("[ERROR] ");
                Console.ForegroundColor = ConsoleColor.Gray;
                Console.WriteLine(e);

                if (e.Response != null)
                {
                    string messageBody;
                    using (Stream stream = e.Response.GetResponseStream())
                    {
                        if (stream == null)
                            return null;

                        using (StreamReader sw = new StreamReader(stream))
                        {
                            messageBody = sw.ReadToEnd();
                        }
                    }

                    Console.WriteLine("[MESSAGE BODY] " + messageBody);
                }

                return null;
            }
            catch (Exception e)
            {
                Console.ForegroundColor = ConsoleColor.Red;
                Console.Write("[ERROR] ");
                Console.ForegroundColor = ConsoleColor.Gray;
                Console.WriteLine(e);

                return null;
            }
        }

        #region Deprecated methods

        /*
         *  These methods have been deprectaed in favour of the ones
         *  that have the same names as the other sentry clients, this
         *  is purely for the sake of consistency
         */


        /// <summary>
        /// Captures the event.
        /// </summary>
        /// <param name="e">The <see cref="Exception" /> to capture.</param>
        /// <returns></returns>
        [Obsolete("The more common CaptureException method should be used")]
        public string CaptureEvent(Exception e)
        {
            return CaptureException(e);
        }


        /// <summary>
        /// Captures the event.
        /// </summary>
        /// <param name="e">The <see cref="Exception" /> to capture.</param>
        /// <param name="tags">The tags to annotate the captured exception with.</param>
        /// <returns></returns>
        [Obsolete("The more common CaptureException method should be used")]
        public string CaptureEvent(Exception e, Dictionary<string, string> tags)
        {
            return CaptureException(e, tags: tags);
        }

        #endregion
    }
}<|MERGE_RESOLUTION|>--- conflicted
+++ resolved
@@ -103,33 +103,21 @@
         /// <summary>
         /// Captures the message.
         /// </summary>
-<<<<<<< HEAD
         /// <param name="message">The message to capture.</param>
         /// <param name="level">The <see cref="ErrorLevel" /> of the captured <paramref name="message"/>.</param>
-=======
-        /// <param name="e">The <see cref="Exception" /> to capture.</param>
-        /// <param name="level">The <see cref="ErrorLevel" /> of the captured message.</param>
->>>>>>> ac3029b2
         /// <param name="tags">The tags to annotate the captured exception with.</param>
         /// <param name="extra">The extra metadata to send with the captured <paramref name="message"/>.</param>
         /// <returns>
         /// The <see cref="JsonPacket.EventID"/> of the successfully captured <paramref name="message"/>, or <c>null</c> if it fails.
         /// </returns>
-<<<<<<< HEAD
         public string CaptureMessage(string message,
                                      ErrorLevel level = ErrorLevel.Info,
                                      Dictionary<string, string> tags = null,
                                      object extra = null)
-=======
-        public string CaptureException(Exception e, ErrorLevel level = ErrorLevel.Error, IDictionary<string, string> tags = null, object extra = null)
->>>>>>> ac3029b2
         {
             JsonPacket packet = new JsonPacket(CurrentDsn.ProjectID)
             {
-<<<<<<< HEAD
                 Message = message,
-=======
->>>>>>> ac3029b2
                 Level = level,
                 Tags = tags,
                 Extra = extra
@@ -144,6 +132,7 @@
         /// </summary>
         /// <param name="exception">The <see cref="Exception" /> to capture.</param>
         /// <param name="message">The optional messge to capture instead of the default <see cref="Exception.Message" />.</param>
+        /// <param name="level">The <see cref="ErrorLevel" /> of the captured message.</param>
         /// <param name="tags">The tags to annotate the captured <paramref name="exception" /> with.</param>
         /// <param name="extra">The extra metadata to send with the captured <paramref name="exception" />.</param>
         /// <returns>
@@ -151,13 +140,14 @@
         /// </returns>
         public string CaptureException(Exception exception,
                                        string message = null,
+                                       ErrorLevel level = ErrorLevel.Error,
                                        IDictionary<string, string> tags = null,
                                        object extra = null)
         {
             JsonPacket packet = new JsonPacket(CurrentDsn.ProjectID, exception)
             {
                 Message = message ?? exception.Message,
-                Level = ErrorLevel.Error,
+                Level = level,
                 Tags = tags,
                 Extra = extra
             };
